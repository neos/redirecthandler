--- conflicted
+++ resolved
@@ -56,13 +56,6 @@
 can be neglected, since Flow is only hit for resources that once existed and to which someone still holds
 a link.
 
-<<<<<<< HEAD
-## Possible problems
-
-- When trying to redirect URLs with umlauts (or other special chars), be aware you might need to
-  enter them urlencoded. But to be able to enter `%C3%BC` in place of `ü` you will need to adjust the
-  source path validation regex to allow `%`.
-=======
 ### What to do when redirects are not triggered but other controller actions
 
 Override the routing order like this:
@@ -80,4 +73,8 @@
 component act first before any other route is resolved and could for 
 example prevent a login or similar.
                    
->>>>>>> de2adbaa
+## Possible problems
+
+- When trying to redirect URLs with umlauts (or other special chars), be aware you might need to
+  enter them urlencoded. But to be able to enter `%C3%BC` in place of `ü` you will need to adjust the
+  source path validation regex to allow `%`.